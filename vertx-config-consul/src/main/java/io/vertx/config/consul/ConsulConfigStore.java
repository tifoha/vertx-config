/*
 * Copyright (c) 2014 Red Hat, Inc. and others
 *
 * Red Hat licenses this file to you under the Apache License, version 2.0
 * (the "License"); you may not use this file except in compliance with the
 * License.  You may obtain a copy of the License at:
 *
 * http://www.apache.org/licenses/LICENSE-2.0
 *
 * Unless required by applicable law or agreed to in writing, software
 * distributed under the License is distributed on an "AS IS" BASIS, WITHOUT
 * WARRANTIES OR CONDITIONS OF ANY KIND, either express or implied.  See the
 * License for the specific language governing permissions and limitations
 * under the License.
 *
 */
package io.vertx.config.consul;

import io.vertx.config.spi.ConfigStore;
<<<<<<< HEAD
=======
import io.vertx.config.spi.utils.JsonObjectHelper;
import io.vertx.core.AsyncResult;
>>>>>>> 784c0237
import io.vertx.core.Future;
import io.vertx.core.Vertx;
import io.vertx.core.buffer.Buffer;
import io.vertx.core.impl.VertxInternal;
import io.vertx.core.json.JsonObject;
import io.vertx.ext.consul.ConsulClient;
import io.vertx.ext.consul.ConsulClientOptions;
import io.vertx.ext.consul.KeyValue;
import io.vertx.ext.consul.KeyValueList;

/**
 * @author <a href="mailto:ruslan.sennov@gmail.com">Ruslan Sennov</a>
 */
public class ConsulConfigStore implements ConfigStore {

  private final VertxInternal vertx;
  private final ConsulClient client;
  private final String delimiter;
  private final String prefix;
  private final boolean rawData;

  ConsulConfigStore(Vertx vertx, JsonObject configuration) {
    this.vertx = (VertxInternal) vertx;
    client = ConsulClient.create(vertx, new ConsulClientOptions(configuration));
    delimiter = configuration.getString("delimiter", "/");
    prefix = prefix(configuration.getString("prefix"), delimiter);
    rawData = configuration.getBoolean("raw-data", true);
  }

  @Override
<<<<<<< HEAD
  public Future<Buffer> get() {
    return client.getValues(prefix)
      .map(list -> list.isPresent() ? getTree(list, prefix.length(), delimiter).toBuffer() : Buffer.buffer("{}"));
=======
  public void get(Handler<AsyncResult<Buffer>> completionHandler) {
    client.getValues(prefix, kv -> {
      if (kv.succeeded()) {
        KeyValueList list = kv.result();
        if (list.isPresent()) {
          JsonObject tree = getTree(list, prefix.length(), delimiter, rawData);
          completionHandler.handle(Future.succeededFuture(Buffer.buffer(tree.toString())));
        } else {
          completionHandler.handle(Future.succeededFuture(Buffer.buffer("{}")));
        }
      } else {
        completionHandler.handle(Future.failedFuture(kv.cause()));
      }
    });
>>>>>>> 784c0237
  }

  @Override
  public Future<Void> close() {
    client.close();
    return vertx.getOrCreateContext().succeededFuture();
  }

  private static JsonObject getTree(KeyValueList list, int prefix, String delimiter, boolean rawData) {
    JsonObject tree = new JsonObject();
    for (KeyValue keyValue : list.getList()) {
      if (keyValue.getKey().endsWith(delimiter)) {
        continue;
      }
      JsonObject json = tree;
      String[] arr = keyValue.getKey().substring(prefix).split(delimiter);
      for (int i = 0; i < arr.length; i++) {
        String key = arr[i];
        if (i == arr.length - 1) {
          JsonObjectHelper.put(json, key, keyValue.getValue(), rawData);
        } else {
          JsonObject next = json.getJsonObject(key);
          if (next == null) {
            next = new JsonObject();
            json.put(key, next);
          }
          json = next;
        }
      }
    }
    return tree;
  }

  private static String prefix(String prefix, String delimiter) {
    if (prefix == null || prefix.isEmpty()) {
      return "";
    } else {
      return prefix.endsWith(delimiter) ? prefix : prefix + delimiter;
    }
  }
}<|MERGE_RESOLUTION|>--- conflicted
+++ resolved
@@ -17,11 +17,7 @@
 package io.vertx.config.consul;
 
 import io.vertx.config.spi.ConfigStore;
-<<<<<<< HEAD
-=======
 import io.vertx.config.spi.utils.JsonObjectHelper;
-import io.vertx.core.AsyncResult;
->>>>>>> 784c0237
 import io.vertx.core.Future;
 import io.vertx.core.Vertx;
 import io.vertx.core.buffer.Buffer;
@@ -52,26 +48,9 @@
   }
 
   @Override
-<<<<<<< HEAD
   public Future<Buffer> get() {
     return client.getValues(prefix)
-      .map(list -> list.isPresent() ? getTree(list, prefix.length(), delimiter).toBuffer() : Buffer.buffer("{}"));
-=======
-  public void get(Handler<AsyncResult<Buffer>> completionHandler) {
-    client.getValues(prefix, kv -> {
-      if (kv.succeeded()) {
-        KeyValueList list = kv.result();
-        if (list.isPresent()) {
-          JsonObject tree = getTree(list, prefix.length(), delimiter, rawData);
-          completionHandler.handle(Future.succeededFuture(Buffer.buffer(tree.toString())));
-        } else {
-          completionHandler.handle(Future.succeededFuture(Buffer.buffer("{}")));
-        }
-      } else {
-        completionHandler.handle(Future.failedFuture(kv.cause()));
-      }
-    });
->>>>>>> 784c0237
+      .map(list -> list.isPresent() ? getTree(list, prefix.length(), delimiter, rawData).toBuffer() : Buffer.buffer("{}"));
   }
 
   @Override

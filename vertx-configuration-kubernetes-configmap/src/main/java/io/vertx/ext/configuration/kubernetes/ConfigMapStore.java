--- conflicted
+++ resolved
@@ -21,7 +21,7 @@
  * An implementation of configuration store reading config map from Kubernetes.
  */
 public class ConfigMapStore implements ConfigurationStore {
-<<<<<<< HEAD
+  private static final String KUBERNETES_NAMESPACE = System.getenv("KUBERNETES_NAMESPACE");
   private final Vertx vertx;
   private final JsonObject configuration;
   private final String namespace;
@@ -29,31 +29,23 @@
   private final String key;
   private KubernetesClient client;
 
+
   public ConfigMapStore(Vertx vertx, JsonObject configuration) {
     this.vertx = vertx;
     this.configuration = configuration;
-    this.namespace = configuration.getString("namespace", "default");
+    String ns = configuration.getString("namespace");
+    if (ns == null) {
+      if (KUBERNETES_NAMESPACE != null) {
+        ns = KUBERNETES_NAMESPACE;
+      } else {
+        ns = "default";
+      }
+    }
+    this.namespace = ns;
     this.name = configuration.getString("name");
     this.key = configuration.getString("key");
     Objects.requireNonNull(this.name);
   }
-=======
-	private final Vertx vertx;
-	private final JsonObject configuration;
-	private String namespace;
-	private final String name;
-	private final String key;
-	private KubernetesClient client;
-
-	public ConfigMapStore(Vertx vertx, JsonObject configuration) {
-		this.vertx = vertx;
-		this.configuration = configuration;
-		this.namespace = configuration.getString("namespace");
-		this.name = configuration.getString("name");
-		this.key = configuration.getString("key");
-		Objects.requireNonNull(this.name);
-	}
->>>>>>> 8f7dae1e
 
   /**
    * For testing purpose only - inject the kubernetes client.
@@ -64,7 +56,6 @@
     this.client = client;
   }
 
-<<<<<<< HEAD
   @Override
   public void close(Handler<Void> completionHandler) {
     if (client != null) {
@@ -75,18 +66,6 @@
 
   private Future<KubernetesClient> getClient() {
     Future<KubernetesClient> result = Future.future();
-=======
-	private Future<KubernetesClient> getClient() {
-		Future<KubernetesClient> result = Future.future();
-		namespace = System.getenv().get("KUBERNETES_NAMESPACE") != null ? System.getenv().get("KUBERNETES_NAMESPACE") : "default";
-		String master = configuration.getString("master", KubernetesUtils.getDefaultKubernetesMasterUrl());
-		vertx.<KubernetesClient>executeBlocking(future -> {
-			String accountToken = configuration.getString("token");
-			if (accountToken == null) {
-				accountToken = KubernetesUtils.getTokenFromFile();
-			}
->>>>>>> 8f7dae1e
-
     String master = configuration.getString("master", KubernetesUtils.getDefaultKubernetesMasterUrl());
     vertx.<KubernetesClient>executeBlocking(future -> {
       String accountToken = configuration.getString("token");
